--- conflicted
+++ resolved
@@ -14,6 +14,10 @@
  	* David Wallach
 
 """
+import sys
+import time
+import threading
+
 import re
 import json
 from urlparse import urlparse
@@ -31,12 +35,13 @@
 tool_indicator_regex = '(pan |skillet|pot |sheet|grate|whisk)'
 method_indicator_regex = '(boil|bake|simmer|stir)'
 time_indicator_regex = '(min)'
-
-<<<<<<< HEAD
-
-import sys
-import time
-import threading
+meats_regex = '(beef|steak|chicken|pork|bacon|fish|salmon|tuna|sausage)( (chop|steak|breast))?'
+meat_sauces_regex = '(fish) (sauce)'
+meat_stocks_regex = '(fish|chicken) (stock|broth)'
+heat_method_indicator_regex = ('boil|bake|simmer|stir')
+
+
+
 
 class Spinner(object):
     busy = False
@@ -66,12 +71,7 @@
     def stop(self):
         self.busy = False
         time.sleep(self.delay)
-=======
-meats_regex = '(beef|steak|chicken|pork|bacon|fish|salmon|tuna|sausage)( (chop|steak|breast))?'
-meat_sauces_regex = '(fish) (sauce)'
-meat_stocks_regex = '(fish|chicken) (stock|broth)'
-heat_method_indicator_regex = ('boil|bake|simmer|stir')
->>>>>>> 5bf26fa3
+
 
 class Ingredient(object):
 	"""
@@ -462,14 +462,7 @@
 		"""
 		freqs = defaultdict(lambda: 0)
 		for d in data:
-<<<<<<< HEAD
 			freqs[d] += 1
-=======
-			d = d.split(' ')
-			for w in d:
-				freqs[w] += 1
-
->>>>>>> 5bf26fa3
 		return sorted(freqs.items(), key=itemgetter(1), reverse=True)
 
 
@@ -577,18 +570,10 @@
 	# recipe.to_style('thai')
 	recipe.to_style('mexican')
 	# recipe.print_pretty()
-<<<<<<< HEAD
+
 
 	spinner.stop()
-=======
-	
-	# recipe.to_vegetarian()
-	# recipe.print_recipe()
-
-	# transformations = user_input()
-	# print (transformations)
-
->>>>>>> 5bf26fa3
+
 
 if __name__ == "__main__":
 	main()