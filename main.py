--- conflicted
+++ resolved
@@ -1374,13 +1374,11 @@
 	recipe_attrs = parse_url(URL)
 	recipe = Recipe(**recipe_attrs)
 		
-<<<<<<< HEAD
 	# recipe.to_vegan()
-	recipe.from_vegan()
-=======
+	# recipe.from_vegan()
+
 	recipe.to_vegan()
 	# recipe.from_vegan()
->>>>>>> 9e9ad665
 	# recipe.to_vegetarian()
 	# recipe.from_vegetarian()
 	# recipe.to_pescatarian()
@@ -1402,7 +1400,7 @@
 # Start webPy environment
 #============================================================================
 
-<<<<<<< HEAD
+
 def main_gui(url, method, parameter):
 
 	# parse websites to build global lists -- used for Ingredient type tagging
@@ -1411,11 +1409,7 @@
 
 	URL = url
 	recipe_attrs = parse_url(URL)
-=======
-def main_gui(url, method):
-	build_dynamic_lists()
-	recipe_attrs = parse_url(url)
->>>>>>> 9e9ad665
+
 	recipe = Recipe(**recipe_attrs)
 	s = ""
 	s += recipe.to_JSON()
@@ -1438,7 +1432,6 @@
  		recipe.from_healthy()
  	elif method == 'to_style(Thai)':
  		recipe.to_style('Thai')
-<<<<<<< HEAD
  	elif method == 'to_style(parameter)':
  		if not parameter:
 			return "This method requires a parameter"
@@ -1448,16 +1441,7 @@
 			return "This method requires a parameter"
 		recipe.to_method(parameter)
 
-=======
- 	elif method == 'to_style(Mexican)':
- 		recipe.to_style('Mexican')
-	elif method == 'to_method(bake)':
-		recipe.to_method('bake')
-	elif method == 'to_method(fry)':
-		recipe.to_method('fry')
-	elif method == 'to_easy':
-		recipe.to_easy()
->>>>>>> 9e9ad665
+
 	
 	s += recipe.to_JSON() 
 	s += recipe.compare_to_original()
@@ -1475,13 +1459,9 @@
 myform = form.Form( 
     form.Textbox("url", 
         form.notnull), 
-<<<<<<< HEAD
     form.Dropdown('transformation', ['to_vegan', 'from_vegan', 'to_vegetarian', 'from_vegetarian', 'to_pescatarian', 'from_pescatarian', 'to_healthy', 'from_healthy', 'to_style(parameter)', 'to_method(parameter)']),
 	form.Textbox("parameter (optional)"))
 
-=======
-    form.Dropdown('transformation', ['to_vegan', 'from_vegan', 'to_vegetarian', 'from_vegetarian', 'to_pescatarian', 'from_pescatarian', 'to_healthy', 'from_healthy', 'to_style(Thai)', 'to_style(Mexican)', 'to_method(bake)', 'to_method(fry)', 'to_easy']))
->>>>>>> 9e9ad665
 
 class index: 
     def GET(self): 
@@ -1495,14 +1475,11 @@
         if not form.validates(): 
             return render.formtest(form)
         else:
-<<<<<<< HEAD
             # form.d.boe and form['boe'].value are equivalent ways of
             # extracting the validated arguments from the form.
             # return "Grrreat success! boe: %s, bax: %s" % (form.d.boe, form['bax'].value)
             return main_gui(form.d.url, form['transformation'].value, form['parameter (optional)'].value)
-=======
-            return main_gui(form.d.url, form['transformation'].value)
->>>>>>> 9e9ad665
+
 
 if __name__ == "__main__":
 	parser = argparse.ArgumentParser()
